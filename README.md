--- conflicted
+++ resolved
@@ -1,16 +1,12 @@
 # Linux ASUS WMI Sensor driver
 
-<<<<<<< HEAD
-This patch has now been integrated with the main kernel tree thanks to Denis Pauk, and will be available in Kernel 5.17
+## This driver has been integrated into the kernel mainline as of version 5.17 :smiley:
+Thanks to @0lvin this driver has been merged into the kernel mainline. https://git.kernel.org/pub/scm/linux/kernel/git/torvalds/linux.git/tree/drivers/hwmon/asus_wmi_sensors.c?h=v5.17
 
 See https://patchwork.kernel.org/project/linux-hwmon/list/?submitter=201979&archive=both&state=*
 post on LKML with "Update ASUS WMI supported boards" in the subject line and posts in https://bugzilla.kernel.org/attachment.cgi?id=299111
 
 The changes made during the kernel review process have been backported into this repo
-=======
-## This driver has been integrated into the kernel mainline as of version 5.17 :smiley:
-Thanks to @0lvin this driver has been merged into the kernel mainline. https://git.kernel.org/pub/scm/linux/kernel/git/torvalds/linux.git/tree/drivers/hwmon/asus_wmi_sensors.c?h=v5.17
->>>>>>> 202f6c18
 
 ## General info
 
